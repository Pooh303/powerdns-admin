import sys
import traceback

import pytimeparse
from ast import literal_eval
from distutils.util import strtobool
from flask import current_app

from .base import db


class Setting(db.Model):
    id = db.Column(db.Integer, primary_key=True)
    name = db.Column(db.String(64), unique=True, index=True)
    value = db.Column(db.Text())

    defaults = {
        'maintenance': False,
        'fullscreen_layout': True,
        'record_helper': True,
        'login_ldap_first': True,
        'default_record_table_size': 15,
        'default_domain_table_size': 10,
        'auto_ptr': False,
        'record_quick_edit': True,
        'pretty_ipv6_ptr': False,
        'dnssec_admins_only': False,
        'allow_user_create_domain': False,
        'allow_user_remove_domain': False,
        'allow_user_view_history': False,
<<<<<<< HEAD
	'delete_sso_accounts': False,
        'custom_history_header': '',
=======
        'delete_sso_accounts': False,
>>>>>>> 84cfd165
        'bg_domain_updates': False,
        'enable_api_rr_history': True,
        'preserve_history': False,
        'site_name': 'PowerDNS-Admin',
        'site_url': 'http://localhost:9191',
        'session_timeout': 10,
        'warn_session_timeout': True,
        'pdns_api_url': '',
        'pdns_api_key': '',
        'pdns_api_timeout': 30,
        'pdns_version': '4.1.1',
        'verify_ssl_connections': True,
        'local_db_enabled': True,
        'signup_enabled': True,
        'autoprovisioning': False,
        'urn_value': '',
        'autoprovisioning_attribute': '',
        'purge': False,
        'verify_user_email': False,
        'ldap_enabled': False,
        'ldap_type': 'ldap',
        'ldap_uri': '',
        'ldap_base_dn': '',
        'ldap_admin_username': '',
        'ldap_admin_password': '',
        'ldap_filter_basic': '',
        'ldap_filter_group': '',
        'ldap_filter_username': '',
        'ldap_filter_groupname': '',
        'ldap_sg_enabled': False,
        'ldap_admin_group': '',
        'ldap_operator_group': '',
        'ldap_user_group': '',
        'ldap_domain': '',
        'github_oauth_enabled': False,
        'github_oauth_key': '',
        'github_oauth_secret': '',
        'github_oauth_scope': 'email',
        'github_oauth_api_url': 'https://api.github.com/user',
        'github_oauth_token_url':
            'https://github.com/login/oauth/access_token',
        'github_oauth_authorize_url':
            'https://github.com/login/oauth/authorize',
        'github_oauth_jwks_url': '',
        'github_oauth_metadata_url': '',
        'google_oauth_enabled': False,
        'google_oauth_client_id': '',
        'google_oauth_client_secret': '',
        'google_token_url': 'https://oauth2.googleapis.com/token',
        'google_oauth_scope': 'openid email profile',
        'google_authorize_url': 'https://accounts.google.com/o/oauth2/v2/auth',
        'google_oauth_jwks_url': '',
        'google_oauth_metadata_url': '',
        'google_base_url': 'https://www.googleapis.com/oauth2/v3/',
        'azure_oauth_enabled': False,
        'azure_oauth_key': '',
        'azure_oauth_secret': '',
        'azure_oauth_scope': 'User.Read openid email profile',
        'azure_oauth_api_url': 'https://graph.microsoft.com/v1.0/',
        'azure_oauth_token_url':
            'https://login.microsoftonline.com/[tenancy]/oauth2/v2.0/token',
        'azure_oauth_authorize_url':
            'https://login.microsoftonline.com/[tenancy]/oauth2/v2.0/authorize',
        'azure_oauth_jwks_url': '',
        'azure_oauth_metadata_url': '',
        'azure_sg_enabled': False,
        'azure_admin_group': '',
        'azure_operator_group': '',
        'azure_user_group': '',
        'azure_group_accounts_enabled': False,
        'azure_group_accounts_name': 'displayName',
        'azure_group_accounts_name_re': '',
        'azure_group_accounts_description': 'description',
        'azure_group_accounts_description_re': '',
        'oidc_oauth_enabled': False,
        'oidc_oauth_key': '',
        'oidc_oauth_secret': '',
        'oidc_oauth_scope': 'email',
        'oidc_oauth_api_url': '',
        'oidc_oauth_token_url': '',
        'oidc_oauth_authorize_url': '',
        'oidc_oauth_jwks_url': '',
        'oidc_oauth_metadata_url': '',
        'oidc_oauth_logout_url': '',
        'oidc_oauth_username': 'preferred_username',
        'oidc_oauth_firstname': 'given_name',
        'oidc_oauth_last_name': 'family_name',
        'oidc_oauth_email': 'email',
        'oidc_oauth_account_name_property': '',
        'oidc_oauth_account_description_property': '',
        'enforce_api_ttl': False,
        'forward_records_allow_edit': {
            'A': True,
            'AAAA': True,
            'AFSDB': False,
            'ALIAS': False,
            'CAA': True,
            'CERT': False,
            'CDNSKEY': False,
            'CDS': False,
            'CNAME': True,
            'DNSKEY': False,
            'DNAME': False,
            'DS': False,
            'HINFO': False,
            'KEY': False,
            'LOC': True,
            'LUA': False,
            'MX': True,
            'NAPTR': False,
            'NS': True,
            'NSEC': False,
            'NSEC3': False,
            'NSEC3PARAM': False,
            'OPENPGPKEY': False,
            'PTR': True,
            'RP': False,
            'RRSIG': False,
            'SOA': False,
            'SPF': True,
            'SSHFP': False,
            'SRV': True,
            'TKEY': False,
            'TSIG': False,
            'TLSA': False,
            'SMIMEA': False,
            'TXT': True,
            'URI': False
        },
        'reverse_records_allow_edit': {
            'A': False,
            'AAAA': False,
            'AFSDB': False,
            'ALIAS': False,
            'CAA': False,
            'CERT': False,
            'CDNSKEY': False,
            'CDS': False,
            'CNAME': False,
            'DNSKEY': False,
            'DNAME': False,
            'DS': False,
            'HINFO': False,
            'KEY': False,
            'LOC': True,
            'LUA': False,
            'MX': False,
            'NAPTR': False,
            'NS': True,
            'NSEC': False,
            'NSEC3': False,
            'NSEC3PARAM': False,
            'OPENPGPKEY': False,
            'PTR': True,
            'RP': False,
            'RRSIG': False,
            'SOA': False,
            'SPF': False,
            'SSHFP': False,
            'SRV': False,
            'TKEY': False,
            'TSIG': False,
            'TLSA': False,
            'SMIMEA': False,
            'TXT': True,
            'URI': False
        },
        'ttl_options': '1 minute,5 minutes,30 minutes,60 minutes,24 hours',
        'otp_field_enabled': True,
        'custom_css': '',
        'otp_force': False,
        'max_history_records': 1000,
        'deny_domain_override': False,
        'account_name_extra_chars': False,
        'gravatar_enabled': False,
    }

    def __init__(self, id=None, name=None, value=None):
        self.id = id
        self.name = name
        self.value = value

    # allow database autoincrement to do its own ID assignments
    def __init__(self, name=None, value=None):
        self.id = None
        self.name = name
        self.value = value

    def set_maintenance(self, mode):
        maintenance = Setting.query.filter(
            Setting.name == 'maintenance').first()

        if maintenance is None:
            value = self.defaults['maintenance']
            maintenance = Setting(name='maintenance', value=str(value))
            db.session.add(maintenance)

        mode = str(mode)

        try:
            if maintenance.value != mode:
                maintenance.value = mode
                db.session.commit()
            return True
        except Exception as e:
            current_app.logger.error('Cannot set maintenance to {0}. DETAIL: {1}'.format(
                mode, e))
            current_app.logger.debug(traceback.format_exec())
            db.session.rollback()
            return False

    def toggle(self, setting):
        current_setting = Setting.query.filter(Setting.name == setting).first()

        if current_setting is None:
            value = self.defaults[setting]
            current_setting = Setting(name=setting, value=str(value))
            db.session.add(current_setting)

        try:
            if current_setting.value == "True":
                current_setting.value = "False"
            else:
                current_setting.value = "True"
            db.session.commit()
            return True
        except Exception as e:
            current_app.logger.error('Cannot toggle setting {0}. DETAIL: {1}'.format(
                setting, e))
            current_app.logger.debug(traceback.format_exec())
            db.session.rollback()
            return False

    def set(self, setting, value):
        current_setting = Setting.query.filter(Setting.name == setting).first()

        if current_setting is None:
            current_setting = Setting(name=setting, value=None)
            db.session.add(current_setting)

        value = str(value)

        try:
            current_setting.value = value
            db.session.commit()
            return True
        except Exception as e:
            current_app.logger.error('Cannot edit setting {0}. DETAIL: {1}'.format(
                setting, e))
            current_app.logger.debug(traceback.format_exec())
            db.session.rollback()
            return False

    def get(self, setting):
        if setting in self.defaults:

            if setting.upper() in current_app.config:
                result = current_app.config[setting.upper()]
            else:
                result = self.query.filter(Setting.name == setting).first()

            if result is not None:
                if hasattr(result, 'value'):
                    result = result.value
                return strtobool(result) if result in [
                    'True', 'False'
                ] else result
            else:
                return self.defaults[setting]
        else:
            current_app.logger.error('Unknown setting queried: {0}'.format(setting))

    def get_records_allow_to_edit(self):
        return list(
            set(self.get_forward_records_allow_to_edit() +
                self.get_reverse_records_allow_to_edit()))

    def get_forward_records_allow_to_edit(self):
        records = self.get('forward_records_allow_edit')
        f_records = literal_eval(records) if isinstance(records,
                                                        str) else records
        r_name = [r for r in f_records if f_records[r]]
        # Sort alphabetically if python version is smaller than 3.6
        if sys.version_info[0] < 3 or (sys.version_info[0] == 3
                                       and sys.version_info[1] < 6):
            r_name.sort()
        return r_name

    def get_reverse_records_allow_to_edit(self):
        records = self.get('reverse_records_allow_edit')
        r_records = literal_eval(records) if isinstance(records,
                                                        str) else records
        r_name = [r for r in r_records if r_records[r]]
        # Sort alphabetically if python version is smaller than 3.6
        if sys.version_info[0] < 3 or (sys.version_info[0] == 3
                                       and sys.version_info[1] < 6):
            r_name.sort()
        return r_name

    def get_ttl_options(self):
        return [(pytimeparse.parse(ttl), ttl)
                for ttl in self.get('ttl_options').split(',')]<|MERGE_RESOLUTION|>--- conflicted
+++ resolved
@@ -28,12 +28,8 @@
         'allow_user_create_domain': False,
         'allow_user_remove_domain': False,
         'allow_user_view_history': False,
-<<<<<<< HEAD
-	'delete_sso_accounts': False,
         'custom_history_header': '',
-=======
         'delete_sso_accounts': False,
->>>>>>> 84cfd165
         'bg_domain_updates': False,
         'enable_api_rr_history': True,
         'preserve_history': False,
