{% extends "base.html" %}
{% set active_page = "admin_accounts" %}
{% block title %}<title>Edit Account - {{ SITE_NAME }}</title>{% endblock %}

{% block dashboard_stat %}
<!-- Content Header (Page header) -->
<section class="content-header">
    <h1>
        Account
        <small>{% if create %}New account{% else %}{{ account.name }}{% endif %}</small>
    </h1>
    <ol class="breadcrumb">
        <li><a href="{{ url_for('dashboard.dashboard') }}"><i class="fa fa-dashboard"></i>Home</a></li>
        <li><a href="{{ url_for('admin.manage_account') }}">Accounts</a></li>
        <li class="active">{% if create %}Add{% else %}Edit{% endif %} account</li>
    </ol>
</section>
{% endblock %}

{% block content %}
<section class="content">
    <div class="row">
        <div class="col-md-4">
            <div class="box box-primary">
                <div class="box-header with-border">
                    <h3 class="box-title">{% if create %}Add{% else %}Edit{% endif %} account</h3>
                </div>
                <!-- /.box-header -->
                <!-- form start -->
                <form role="form" method="post"
                    action="{% if create %}{{ url_for('admin.edit_account') }}{% else %}{{ url_for('admin.edit_account', account_name=account.name) }}{% endif %}">
                    <input type="hidden" name="_csrf_token" value="{{ csrf_token() }}">
                    <input type="hidden" name="create" value="{{ create }}">
                    <div class="box-body">
                        {% if error %}
                        <div class="alert alert-danger alert-dismissible">
                            <button type="button" class="close" data-dismiss="alert" aria-hidden="true">&times;</button>
                            <h4><i class="icon fa fa-ban"></i> Error!</h4>
                            {{ error }}
                        </div>
                        <span class="help-block">{{ error }}</span>
                        {% endif %}
                        <div
                            class="form-group has-feedback {% if invalid_accountname or duplicate_accountname %}has-error{% endif %}">
                            <label class="control-label" for="accountname">Name</label>
                            <input type="text" class="form-control" placeholder="Account Name (required)"
                                name="accountname" {% if account %}value="{{ account.name }}" {% endif %}
                                {% if not create %}disabled{% endif %}>
                            <span class="fa fa-cog form-control-feedback"></span>
                            {% if invalid_accountname %}
                            <span class="help-block">Cannot be blank and must only contain alphanumeric
                                characters.</span>
                            {% elif duplicate_accountname %}
                            <span class="help-block">Account name already in use.</span>
                            {% endif %}
                        </div>
                        <div class="form-group has-feedback">
                            <label class="control-label" for="accountdescription">Description</label>
                            <input type="text" class="form-control" placeholder="Account Description (optional)"
                                name="accountdescription" {% if account %}value="{{ account.description }}" {% endif %}>
                            <span class="fa fa-industry form-control-feedback"></span>
                        </div>
                        <div class="form-group has-feedback">
                            <label class="control-label" for="accountcontact">Contact Person</label>
                            <input type="text" class="form-control" placeholder="Contact Person (optional)"
                                name="accountcontact" {% if account %}value="{{ account.contact }}" {% endif %}>
                            <span class="fa fa-user form-control-feedback"></span>
                        </div>
                        <div class="form-group has-feedback">
                            <label class="control-label" for="accountmail">Mail Address</label>
                            <input type="email" class="form-control" placeholder="Mail Address (optional)"
                                name="accountmail" {% if account %}value="{{ account.mail }}" {% endif %}>
                            <span class="fa fa-envelope form-control-feedback"></span>
                        </div>
                    </div>
                    <div class="box-header with-border">
                        <h3 class="box-title">Access Control</h3>
                    </div>
                    <div class="box-body">
                        <p>Users on the right have access to manage records in all domains
                            associated with the account.</p>
                        <p>Click on users to move between columns.</p>
                        <div class="form-group col-xs-2">
                            <select multiple="multiple" class="form-control" id="account_multi_user"
                                name="account_multi_user">
                                {% for user in users %}
<<<<<<< HEAD
                                <option {% if user.id in account_user_ids|default([]) %}selected{% endif %}
=======
                                <option {% if account_user_ids is defined and user.id in account_user_ids %}selected{% endif %}
>>>>>>> d6e64dce
                                    value="{{ user.username }}">{{ user.username }}</option>
                                {% endfor %}
                            </select>
                        </div>
                    </div>
                    <div class="box-footer">
                        <button type="submit"
                            class="btn btn-flat btn-primary">{% if create %}Create{% else %}Update{% endif %}
                            Account</button>
                    </div>
                </form>
            </div>
        </div>
        <div class="col-md-8">
            <div class="box box-primary">
                <div class="box-header with-border">
                    <h3 class="box-title">Help with creating a new account</h3>
                </div>
                <div class="box-body">
                    <p>
                        An account allows grouping of domains belonging to a particular entity, such as a customer or
                        department.<br />
                        A domain can be assigned to an account upon domain creation or through the domain administration
                        page.
                    </p>
                    <p>Fill in all the fields to the in the form to the left.</p>
                    <p>
                        <strong>Name</strong> is an account identifier. It will be stored as all lowercase letters (no
                        spaces, special characters etc).<br />
                        <strong>Description</strong> is a user friendly name for this account.<br />
                        <strong>Contact person</strong> is the name of a contact person at the account.<br />
                        <strong>Mail Address</strong> is an e-mail address for the contact person.
                    </p>
                </div>
            </div>
        </div>
    </div>
</section>
{% endblock %}
{% block extrascripts %}
<script>
    $("#account_multi_user").multiSelect({
        selectableHeader: "<input type='text' class='search-input' autocomplete='off' placeholder='Username'>",
        selectionHeader: "<input type='text' class='search-input' autocomplete='off' placeholder='Username'>",
        afterInit: function (ms) {
            var that = this,
                $selectableSearch = that.$selectableUl.prev(),
                $selectionSearch = that.$selectionUl.prev(),
                selectableSearchString = '#' + that.$container.attr('id') + ' .ms-elem-selectable:not(.ms-selected)',
                selectionSearchString = '#' + that.$container.attr('id') + ' .ms-elem-selection.ms-selected';

            that.qs1 = $selectableSearch.quicksearch(selectableSearchString)
                .on('keydown', function (e) {
                    if (e.which === 40) {
                        that.$selectableUl.focus();
                        return false;
                    }
                });

            that.qs2 = $selectionSearch.quicksearch(selectionSearchString)
                .on('keydown', function (e) {
                    if (e.which == 40) {
                        that.$selectionUl.focus();
                        return false;
                    }
                });
        },
        afterSelect: function () {
            this.qs1.cache();
            this.qs2.cache();
        },
        afterDeselect: function () {
            this.qs1.cache();
            this.qs2.cache();
        }
    });
</script>
{% endblock %}<|MERGE_RESOLUTION|>--- conflicted
+++ resolved
@@ -84,11 +84,7 @@
                             <select multiple="multiple" class="form-control" id="account_multi_user"
                                 name="account_multi_user">
                                 {% for user in users %}
-<<<<<<< HEAD
                                 <option {% if user.id in account_user_ids|default([]) %}selected{% endif %}
-=======
-                                <option {% if account_user_ids is defined and user.id in account_user_ids %}selected{% endif %}
->>>>>>> d6e64dce
                                     value="{{ user.username }}">{{ user.username }}</option>
                                 {% endfor %}
                             </select>
