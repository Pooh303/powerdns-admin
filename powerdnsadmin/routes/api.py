--- conflicted
+++ resolved
@@ -1109,7 +1109,6 @@
         if Setting().get('enable_api_rr_history'):
             if request.method in ['POST', 'PATCH']:
                 data = request.get_json(force=True)
-<<<<<<< HEAD
                 history = History(
                     msg='Apply record changes to domain {0}'.format(zone_id.rstrip('.')),
                     detail = json.dumps({
@@ -1120,16 +1119,6 @@
                     created_by=g.apikey.description,
                     domain_id=Domain().get_id_by_name(zone_id.rstrip('.')))
                 history.add()
-=======
-                for rrset_data in data['rrsets']:
-                    history = History(msg='{0} zone {1} record of {2}'.format(
-                        rrset_data['changetype'].lower(), rrset_data['type'],
-                        rrset_data['name'].rstrip('.')),
-                        detail=json.dumps(data),
-                        created_by=g.apikey.description,
-                        domain_id=Domain().get_id_by_name(zone_id.rstrip('.')))
-                    history.add()
->>>>>>> bad36b5e
             elif request.method == 'DELETE':
                 history = History(msg='Deleted zone {0}'.format(zone_id.rstrip('.')),
                                   detail='',
