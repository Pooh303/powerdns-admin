--- conflicted
+++ resolved
@@ -207,11 +207,8 @@
                            user_num=user_num,
                            history_number=history_number,
                            uptime=uptime,
-<<<<<<< HEAD
                            histories=detailedHistories,
-=======
                            histories=history,
->>>>>>> 10dc2b02
                            show_bg_domain_button=show_bg_domain_button,
                            pdns_version=Setting().get('pdns_version'))
 
