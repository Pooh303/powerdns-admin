--- conflicted
+++ resolved
@@ -722,12 +722,8 @@
         user.update_profile()
         session['authentication_type'] = 'SAML'
         login_user(user, remember=False)
-<<<<<<< HEAD
         signin_history(user.username, 'SAML', True)
-        return redirect(url_for('index'))
-=======
         return redirect(url_for('index.login'))
->>>>>>> de581e9e
     else:
         return render_template('errors/SAML.html', errors=errors)
 
