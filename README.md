# PowerDNS-Admin
A PowerDNS web interface with advanced features.

[![Build Status](https://travis-ci.org/ngoduykhanh/PowerDNS-Admin.svg?branch=master)](https://travis-ci.org/ngoduykhanh/PowerDNS-Admin)
[![Language grade: Python](https://img.shields.io/lgtm/grade/python/g/ngoduykhanh/PowerDNS-Admin.svg?logo=lgtm&logoWidth=18)](https://lgtm.com/projects/g/ngoduykhanh/PowerDNS-Admin/context:python)
[![Language grade: JavaScript](https://img.shields.io/lgtm/grade/javascript/g/ngoduykhanh/PowerDNS-Admin.svg?logo=lgtm&logoWidth=18)](https://lgtm.com/projects/g/ngoduykhanh/PowerDNS-Admin/context:javascript)

#### Features:
- Multiple domain management
- Domain template
- User management
- User access management based on domain
- User activity logging
- Support Local DB / SAML / LDAP / Active Directory user authentication
- Support Google / Github / Azure / OpenID OAuth
- Support Two-factor authentication (TOTP)
- Dashboard and pdns service statistics
- DynDNS 2 protocol support
- Edit IPv6 PTRs using IPv6 addresses directly (no more editing of literal addresses!)
- limited API for manipulating zones and records

### Running PowerDNS-Admin
There are several ways to run PowerDNS-Admin. Following is a simple way to start PowerDNS-Admin using Docker

Step 1: Build docker image

```$ docker-compose build```

Step 2: Change the configuration

Edit the `docker-compose.yml` file to update the database connection string in `SQLALCHEMY_DATABASE_URI`.

Step 3: Start docker container

```$ docker-compose up```

You can now access PowerDNS-Admin at url http://localhost:9191

**NOTE:** For other methods to run PowerDNS-Admin, please take look at WIKI pages.

### Screenshots
<<<<<<< HEAD
![dashboard](https://user-images.githubusercontent.com/6447444/44068603-0d2d81f6-9fa5-11e8-83af-14e2ad79e370.png)
=======
![dashboard](https://user-images.githubusercontent.com/6447444/44068603-0d2d81f6-9fa5-11e8-83af-14e2ad79e370.png)

### Running tests

**NOTE:** Tests will create `__pycache__` folders which will be owned by root, which might be issue during rebuild

 thus (e.g. invalid tar headers message) when such situation occurs, you need to remove those folders as root

1. Build images

  ```
    docker-compose -f docker-compose-test.yml build
  ```

2. Run tests

  ```
    docker-compose -f docker-compose-test.yml up
  ```

3. Rerun tests

  ```
    docker-compose -f docker-compose-test.yml down
  ```

  To teardown previous environment

  ```
    docker-compose -f docker-compose-test.yml up
  ```

  To run tests again

### API Usage

1. run docker image docker-compose up, go to UI http://localhost:9191, at http://localhost:9191/swagger is swagger API specification
2. click to register user, type e.g. user: admin and password: admin
3. login to UI in settings enable allow domain creation for users,  
  now you can create and manage domains with admin account and also ordinary users
4. Encode your user and password to base64, in our example we have user admin and password admin so in linux cmd line we type:

```
someuser@somehost:~$echo -n 'admin:admin'|base64
YWRtaW46YWRtaW4=
```

we use generated output in basic authentication, we authenticate as user,
with basic authentication, we can create/delete/get zone and create/delete/get/update apikeys

creating domain:

```
curl -L -vvv -H 'Content-Type: application/json' -H 'Authorization: Basic YWRtaW46YWRtaW4=' -X POST http://localhost:9191/api/v1/pdnsadmin/zones --data '{"name": "yourdomain.com.", "kind": "NATIVE", "nameservers": ["ns1.mydomain.com."]}'
```

creating apikey which has Administrator role, apikey can have also User role, when creating such apikey you have to specify also domain for which apikey is valid:

```
curl -L -vvv -H 'Content-Type: application/json' -H 'Authorization: Basic YWRtaW46YWRtaW4=' -X POST http://localhost:9191/api/v1/pdnsadmin/apikeys --data '{"description": "masterkey","domains":[], "role": "Administrator"}'
```

call above will return response like this:

```
[{"description": "samekey", "domains": [], "role": {"name": "Administrator", "id": 1}, "id": 2, "plain_key": "aGCthP3KLAeyjZI"}]
```

we take plain_key and base64 encode it, this is the only time we can get API key in plain text and save it somewhere:

```
someuser@somehost:~$echo -n 'aGCthP3KLAeyjZI'|base64
YUdDdGhQM0tMQWV5alpJ
```

We can use apikey for all calls specified in our API specification (it tries to follow powerdns API 1:1, only tsigkeys endpoints are not yet implemented), don't forget to specify Content-Type!

getting powerdns configuration:

```
curl -L -vvv -H 'Content-Type: application/json' -H 'X-API-KEY: YUdDdGhQM0tMQWV5alpJ' -X GET http://localhost:9191/api/v1/servers/localhost/config
```

creating and updating records:

```
curl -X PATCH -H 'Content-Type: application/json' --data '{"rrsets": [{"name": "test1.yourdomain.com.","type": "A","ttl": 86400,"changetype": "REPLACE","records": [ {"content": "192.0.2.5", "disabled": false} ]},{"name": "test2.yourdomain.com.","type": "AAAA","ttl": 86400,"changetype": "REPLACE","records": [ {"content": "2001:db8::6", "disabled": false} ]}]}' -H 'X-API-Key: YUdDdGhQM0tMQWV5alpJ' http://127.0.0.1:9191/api/v1/servers/localhost/zones/yourdomain.com.
```

getting domain:

```
curl -L -vvv -H 'Content-Type: application/json' -H 'X-API-KEY: YUdDdGhQM0tMQWV5alpJ' -X GET http://localhost:9191/api/v1/servers/localhost/zones/yourdomain.com
```

list zone records:

```
curl -H 'Content-Type: application/json' -H 'X-API-Key: YUdDdGhQM0tMQWV5alpJ' http://localhost:9191/api/v1/servers/localhost/zones/yourdomain.com
```

add new record:

```
curl -H 'Content-Type: application/json' -X PATCH --data '{"rrsets": [ {"name": "test.yourdomain.com.", "type": "A", "ttl": 86400, "changetype": "REPLACE", "records": [ {"content": "192.0.5.4", "disabled": false } ] } ] }' -H 'X-API-Key: YUdDdGhQM0tMQWV5alpJ' http://localhost:9191/api/v1/servers/localhost/zones/yourdomain.com | jq .
```

update record:

```
curl -H 'Content-Type: application/json' -X PATCH --data '{"rrsets": [ {"name": "test.yourdomain.com.", "type": "A", "ttl": 86400, "changetype": "REPLACE", "records": [ {"content": "192.0.2.5", "disabled": false, "name": "test.yourdomain.com.", "ttl": 86400, "type": "A"}]}]}' -H 'X-API-Key: YUdDdGhQM0tMQWV5alpJ' http://localhost:9191/api/v1/servers/localhost/zones/yourdomain.com | jq .
```

delete record:

```
curl -H 'Content-Type: application/json' -X PATCH --data '{"rrsets": [ {"name": "test.yourdomain.com.", "type": "A", "ttl": 86400, "changetype": "DELETE"}]}' -H 'X-API-Key: YUdDdGhQM0tMQWV5alpJ' http://localhost:9191/api/v1/servers/localhost/zones/yourdomain.com | jq
```

### Generate ER diagram

```
apt-get install python-dev graphviz libgraphviz-dev pkg-config
```

```
pip install graphviz mysqlclient ERAlchemy
```

```
docker-compose up -d
```

```
source .env
```

```
eralchemy -i 'mysql://${PDA_DB_USER}:${PDA_DB_PASSWORD}@'$(docker inspect powerdns-admin-mysql|jq -jr '.[0].NetworkSettings.Networks.powerdnsadmin_default.IPAddress')':3306/powerdns_admin' -o /tmp/output.pdf
```

### OAuth Authentication

#### Microsoft Azure

To link to Azure for authentication, you need to register PowerDNS-Admin in Azure.  This requires your PowerDNS-Admin web interface to use an HTTPS URL.

* Under the Azure Active Directory, select App Registrations, and create a new one.  Give it any name you want, and the Redirect URI shoule be type 'Web' and of the format https://powerdnsadmin/azure/authorized (replace the host name approriately).
* Select the newly-created registration
* On the Overview page, the Application ID is your new Client ID to use with PowerDNS-Admin
* On the Overview page, make a note of your Directory/Tenant ID - you need it for the API URLs later
* Ensure Access Tokens are enabled in the Authentication section
* Under Certificates and Secrets, create a new Client Secret.  Note this secret as it is the new Client Secret to use with PowerDNS-Admin
* Under API Permissions, you need to add permissions.  Add permissions for Graph API, Delegated.  Add email, openid, profile, User.Read and possibly User.Read.All.  You then need to grant admin approval for your organisation.

Now you can enable the OAuth in PowerDNS-Admin.
* For the Scope, use 'User.Read openid mail profile'
* Replace the [tenantID] in the default URLs for authorize and token with your Tenant ID.
* Restart PowerDNS-Admin

This should allow you to log in using OAuth.
>>>>>>> aef9842d
<|MERGE_RESOLUTION|>--- conflicted
+++ resolved
@@ -39,168 +39,4 @@
 **NOTE:** For other methods to run PowerDNS-Admin, please take look at WIKI pages.
 
 ### Screenshots
-<<<<<<< HEAD
-![dashboard](https://user-images.githubusercontent.com/6447444/44068603-0d2d81f6-9fa5-11e8-83af-14e2ad79e370.png)
-=======
-![dashboard](https://user-images.githubusercontent.com/6447444/44068603-0d2d81f6-9fa5-11e8-83af-14e2ad79e370.png)
-
-### Running tests
-
-**NOTE:** Tests will create `__pycache__` folders which will be owned by root, which might be issue during rebuild
-
- thus (e.g. invalid tar headers message) when such situation occurs, you need to remove those folders as root
-
-1. Build images
-
-  ```
-    docker-compose -f docker-compose-test.yml build
-  ```
-
-2. Run tests
-
-  ```
-    docker-compose -f docker-compose-test.yml up
-  ```
-
-3. Rerun tests
-
-  ```
-    docker-compose -f docker-compose-test.yml down
-  ```
-
-  To teardown previous environment
-
-  ```
-    docker-compose -f docker-compose-test.yml up
-  ```
-
-  To run tests again
-
-### API Usage
-
-1. run docker image docker-compose up, go to UI http://localhost:9191, at http://localhost:9191/swagger is swagger API specification
-2. click to register user, type e.g. user: admin and password: admin
-3. login to UI in settings enable allow domain creation for users,  
-  now you can create and manage domains with admin account and also ordinary users
-4. Encode your user and password to base64, in our example we have user admin and password admin so in linux cmd line we type:
-
-```
-someuser@somehost:~$echo -n 'admin:admin'|base64
-YWRtaW46YWRtaW4=
-```
-
-we use generated output in basic authentication, we authenticate as user,
-with basic authentication, we can create/delete/get zone and create/delete/get/update apikeys
-
-creating domain:
-
-```
-curl -L -vvv -H 'Content-Type: application/json' -H 'Authorization: Basic YWRtaW46YWRtaW4=' -X POST http://localhost:9191/api/v1/pdnsadmin/zones --data '{"name": "yourdomain.com.", "kind": "NATIVE", "nameservers": ["ns1.mydomain.com."]}'
-```
-
-creating apikey which has Administrator role, apikey can have also User role, when creating such apikey you have to specify also domain for which apikey is valid:
-
-```
-curl -L -vvv -H 'Content-Type: application/json' -H 'Authorization: Basic YWRtaW46YWRtaW4=' -X POST http://localhost:9191/api/v1/pdnsadmin/apikeys --data '{"description": "masterkey","domains":[], "role": "Administrator"}'
-```
-
-call above will return response like this:
-
-```
-[{"description": "samekey", "domains": [], "role": {"name": "Administrator", "id": 1}, "id": 2, "plain_key": "aGCthP3KLAeyjZI"}]
-```
-
-we take plain_key and base64 encode it, this is the only time we can get API key in plain text and save it somewhere:
-
-```
-someuser@somehost:~$echo -n 'aGCthP3KLAeyjZI'|base64
-YUdDdGhQM0tMQWV5alpJ
-```
-
-We can use apikey for all calls specified in our API specification (it tries to follow powerdns API 1:1, only tsigkeys endpoints are not yet implemented), don't forget to specify Content-Type!
-
-getting powerdns configuration:
-
-```
-curl -L -vvv -H 'Content-Type: application/json' -H 'X-API-KEY: YUdDdGhQM0tMQWV5alpJ' -X GET http://localhost:9191/api/v1/servers/localhost/config
-```
-
-creating and updating records:
-
-```
-curl -X PATCH -H 'Content-Type: application/json' --data '{"rrsets": [{"name": "test1.yourdomain.com.","type": "A","ttl": 86400,"changetype": "REPLACE","records": [ {"content": "192.0.2.5", "disabled": false} ]},{"name": "test2.yourdomain.com.","type": "AAAA","ttl": 86400,"changetype": "REPLACE","records": [ {"content": "2001:db8::6", "disabled": false} ]}]}' -H 'X-API-Key: YUdDdGhQM0tMQWV5alpJ' http://127.0.0.1:9191/api/v1/servers/localhost/zones/yourdomain.com.
-```
-
-getting domain:
-
-```
-curl -L -vvv -H 'Content-Type: application/json' -H 'X-API-KEY: YUdDdGhQM0tMQWV5alpJ' -X GET http://localhost:9191/api/v1/servers/localhost/zones/yourdomain.com
-```
-
-list zone records:
-
-```
-curl -H 'Content-Type: application/json' -H 'X-API-Key: YUdDdGhQM0tMQWV5alpJ' http://localhost:9191/api/v1/servers/localhost/zones/yourdomain.com
-```
-
-add new record:
-
-```
-curl -H 'Content-Type: application/json' -X PATCH --data '{"rrsets": [ {"name": "test.yourdomain.com.", "type": "A", "ttl": 86400, "changetype": "REPLACE", "records": [ {"content": "192.0.5.4", "disabled": false } ] } ] }' -H 'X-API-Key: YUdDdGhQM0tMQWV5alpJ' http://localhost:9191/api/v1/servers/localhost/zones/yourdomain.com | jq .
-```
-
-update record:
-
-```
-curl -H 'Content-Type: application/json' -X PATCH --data '{"rrsets": [ {"name": "test.yourdomain.com.", "type": "A", "ttl": 86400, "changetype": "REPLACE", "records": [ {"content": "192.0.2.5", "disabled": false, "name": "test.yourdomain.com.", "ttl": 86400, "type": "A"}]}]}' -H 'X-API-Key: YUdDdGhQM0tMQWV5alpJ' http://localhost:9191/api/v1/servers/localhost/zones/yourdomain.com | jq .
-```
-
-delete record:
-
-```
-curl -H 'Content-Type: application/json' -X PATCH --data '{"rrsets": [ {"name": "test.yourdomain.com.", "type": "A", "ttl": 86400, "changetype": "DELETE"}]}' -H 'X-API-Key: YUdDdGhQM0tMQWV5alpJ' http://localhost:9191/api/v1/servers/localhost/zones/yourdomain.com | jq
-```
-
-### Generate ER diagram
-
-```
-apt-get install python-dev graphviz libgraphviz-dev pkg-config
-```
-
-```
-pip install graphviz mysqlclient ERAlchemy
-```
-
-```
-docker-compose up -d
-```
-
-```
-source .env
-```
-
-```
-eralchemy -i 'mysql://${PDA_DB_USER}:${PDA_DB_PASSWORD}@'$(docker inspect powerdns-admin-mysql|jq -jr '.[0].NetworkSettings.Networks.powerdnsadmin_default.IPAddress')':3306/powerdns_admin' -o /tmp/output.pdf
-```
-
-### OAuth Authentication
-
-#### Microsoft Azure
-
-To link to Azure for authentication, you need to register PowerDNS-Admin in Azure.  This requires your PowerDNS-Admin web interface to use an HTTPS URL.
-
-* Under the Azure Active Directory, select App Registrations, and create a new one.  Give it any name you want, and the Redirect URI shoule be type 'Web' and of the format https://powerdnsadmin/azure/authorized (replace the host name approriately).
-* Select the newly-created registration
-* On the Overview page, the Application ID is your new Client ID to use with PowerDNS-Admin
-* On the Overview page, make a note of your Directory/Tenant ID - you need it for the API URLs later
-* Ensure Access Tokens are enabled in the Authentication section
-* Under Certificates and Secrets, create a new Client Secret.  Note this secret as it is the new Client Secret to use with PowerDNS-Admin
-* Under API Permissions, you need to add permissions.  Add permissions for Graph API, Delegated.  Add email, openid, profile, User.Read and possibly User.Read.All.  You then need to grant admin approval for your organisation.
-
-Now you can enable the OAuth in PowerDNS-Admin.
-* For the Scope, use 'User.Read openid mail profile'
-* Replace the [tenantID] in the default URLs for authorize and token with your Tenant ID.
-* Restart PowerDNS-Admin
-
-This should allow you to log in using OAuth.
->>>>>>> aef9842d
+![dashboard](https://user-images.githubusercontent.com/6447444/44068603-0d2d81f6-9fa5-11e8-83af-14e2ad79e370.png)