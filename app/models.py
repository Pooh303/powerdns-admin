import os
import ldap
import ldap.filter
import time
import base64
import bcrypt
import itertools
import traceback
import pyotp
import re
import dns.reversename
import sys

from datetime import datetime
from urllib.parse import urljoin
from distutils.util import strtobool
from distutils.version import StrictVersion
from flask_login import AnonymousUserMixin

from app import app, db
from app.lib import utils
from app.lib.log import logger

# LOG CONFIGS
logging = logger('MODEL', app.config['LOG_LEVEL'], app.config['LOG_FILE']).config()

if 'LDAP_TYPE' in app.config.keys():
    LDAP_URI = app.config['LDAP_URI']

    if 'LDAP_USERNAME' in app.config.keys() and 'LDAP_PASSWORD' in app.config.keys(): #backward compatability
        LDAP_BIND_TYPE = 'search'
    if 'LDAP_BIND_TYPE' in app.config.keys():
        LDAP_BIND_TYPE = app.config['LDAP_BIND_TYPE']
    if LDAP_BIND_TYPE == 'search':
        LDAP_USERNAME = app.config['LDAP_USERNAME']
        LDAP_PASSWORD = app.config['LDAP_PASSWORD']

    LDAP_SEARCH_BASE = app.config['LDAP_SEARCH_BASE']
    LDAP_TYPE = app.config['LDAP_TYPE']
    LDAP_GROUP_SECURITY = app.config['LDAP_GROUP_SECURITY']
    if LDAP_GROUP_SECURITY == True:
        LDAP_ADMIN_GROUP = app.config['LDAP_ADMIN_GROUP']
        LDAP_USER_GROUP = app.config['LDAP_USER_GROUP']
    LDAP_FILTER = app.config['LDAP_FILTER']
    LDAP_USERNAMEFIELD = app.config['LDAP_USERNAMEFIELD']

    LDAP_GROUP_SECURITY = app.config.get('LDAP_GROUP_SECURITY')
    if LDAP_GROUP_SECURITY == True:
        LDAP_ADMIN_GROUP = app.config['LDAP_ADMIN_GROUP']
        LDAP_USER_GROUP = app.config['LDAP_USER_GROUP']
else:
    LDAP_TYPE = False

if 'PRETTY_IPV6_PTR' in app.config.keys():
    import dns.inet
    import dns.name
    PRETTY_IPV6_PTR = app.config['PRETTY_IPV6_PTR']
else:
    PRETTY_IPV6_PTR = False

PDNS_STATS_URL = app.config['PDNS_STATS_URL']
PDNS_API_KEY = app.config['PDNS_API_KEY']
PDNS_VERSION = app.config['PDNS_VERSION']
API_EXTENDED_URL = utils.pdns_api_extended_uri(PDNS_VERSION)

# Flag for pdns v4.x.x
# TODO: Find another way to do this
if StrictVersion(PDNS_VERSION) >= StrictVersion('4.0.0'):
    NEW_SCHEMA = True
else:
    NEW_SCHEMA = False

class Anonymous(AnonymousUserMixin):
  def __init__(self):
    self.username = 'Anonymous'


class User(db.Model):

    id = db.Column(db.Integer, primary_key=True)
    username = db.Column(db.String(64), index=True, unique=True)
    password = db.Column(db.String(64))
    firstname = db.Column(db.String(64))
    lastname = db.Column(db.String(64))
    email = db.Column(db.String(128))
    avatar = db.Column(db.String(128))
    otp_secret = db.Column(db.String(16))
    role_id = db.Column(db.Integer, db.ForeignKey('role.id'))

    def __init__(self, id=None, username=None, password=None, plain_text_password=None, firstname=None, lastname=None, role_id=None, email=None, avatar=None, otp_secret=None, reload_info=True):
        self.id = id
        self.username = username
        self.password = password
        self.plain_text_password = plain_text_password
        self.firstname = firstname
        self.lastname = lastname
        self.role_id = role_id
        self.email = email
        self.avatar = avatar
        self.otp_secret = otp_secret

        if reload_info:
            user_info = self.get_user_info_by_id() if id else self.get_user_info_by_username()

            if user_info:
                self.id = user_info.id
                self.username = user_info.username
                self.firstname = user_info.firstname
                self.lastname = user_info.lastname
                self.email = user_info.email
                self.role_id = user_info.role_id
                self.otp_secret = user_info.otp_secret

    def is_authenticated(self):
        return True

    def is_active(self):
        return True

    def is_anonymous(self):
        return False

    def get_id(self):
        try:
            return unicode(self.id)  # python 2
        except NameError:
            return str(self.id)  # python 3

    def __repr__(self):
        return '<User {0}>'.format(self.username)

    def get_totp_uri(self):
        return "otpauth://totp/PowerDNS-Admin:{0}?secret={1}&issuer=PowerDNS-Admin".format(self.username, self.otp_secret)

    def verify_totp(self, token):
        totp = pyotp.TOTP(self.otp_secret)
        return totp.verify(int(token))

    def get_hashed_password(self, plain_text_password=None):
        # Hash a password for the first time
        #   (Using bcrypt, the salt is saved into the hash itself)
        pw = plain_text_password if plain_text_password else self.plain_text_password
        return bcrypt.hashpw(pw.encode('utf-8'), bcrypt.gensalt())

    def check_password(self, hashed_password):
        # Check hased password. Useing bcrypt, the salt is saved into the hash itself
        if (self.plain_text_password):
            return bcrypt.checkpw(self.plain_text_password.encode('utf-8'), hashed_password.encode('utf-8'))
        return False

    def get_user_info_by_id(self):
        user_info = User.query.get(int(self.id))
        return user_info

    def get_user_info_by_username(self):
        user_info = User.query.filter(User.username == self.username).first()
        return user_info

    def ldap_search(self, searchFilter, baseDN):
        searchScope = ldap.SCOPE_SUBTREE
        retrieveAttributes = None

        try:
            ldap.set_option(ldap.OPT_X_TLS_REQUIRE_CERT, ldap.OPT_X_TLS_NEVER)
            l = ldap.initialize(LDAP_URI)
            l.set_option(ldap.OPT_REFERRALS, ldap.OPT_OFF)
            l.set_option(ldap.OPT_PROTOCOL_VERSION, 3)
            l.set_option(ldap.OPT_X_TLS,ldap.OPT_X_TLS_DEMAND)
            l.set_option( ldap.OPT_X_TLS_DEMAND, True )
            l.set_option( ldap.OPT_DEBUG_LEVEL, 255 )
            l.protocol_version = ldap.VERSION3
            if LDAP_BIND_TYPE == "direct":
                global LDAP_USERNAME; LDAP_USERNAME = self.username
                global LDAP_PASSWORD; LDAP_PASSWORD = self.password


            l.simple_bind_s(LDAP_USERNAME, LDAP_PASSWORD)
            ldap_result_id = l.search(baseDN, searchScope, searchFilter, retrieveAttributes)
            result_set = []
            while 1:
                result_type, result_data = l.result(ldap_result_id, 0)
                if (result_data == []):
                    break
                else:
                    if result_type == ldap.RES_SEARCH_ENTRY:
                        result_set.append(result_data)
            return result_set

        except ldap.LDAPError as e:
            logging.error(e)
            raise

    def is_validate(self, method):
        """
        Validate user credential
        """
        if method == 'LOCAL':
            user_info = User.query.filter(User.username == self.username).first()

            if user_info:
                if user_info.password and self.check_password(user_info.password):
                    logging.info('User "{0}" logged in successfully'.format(self.username))
                    return True
                logging.error('User "{0}" input a wrong password'.format(self.username))
                return False

            logging.warning('User "{0}" does not exist'.format(self.username))
            return False

        if method == 'LDAP':
            allowedlogin = False
            isadmin = False
            if not LDAP_TYPE:
                logging.error('LDAP authentication is disabled')
                return False

            if LDAP_TYPE == 'ldap':
                searchFilter = "(&({0}={1}){2})".format(LDAP_USERNAMEFIELD, self.username, LDAP_FILTER)
                logging.info('Ldap searchFilter "{0}"'.format(searchFilter))
            elif LDAP_TYPE == 'ad':
                searchFilter = "(&(objectcategory=person)({0}={1}){2})".format(LDAP_USERNAMEFIELD, self.username, LDAP_FILTER)

            result = self.ldap_search(searchFilter, LDAP_SEARCH_BASE)
            if not result:
                logging.warning('LDAP User "{0}" does not exist'.format(self.username))
                return False

            try:
                ldap_username = ldap.filter.escape_filter_chars(result[0][0][0])
                if LDAP_GROUP_SECURITY:
                    try:
                        if LDAP_TYPE == 'ldap':
                            ldap_user_dn = ldap.filter.escape_filter_chars(result[0][0][0])
                            logging.info(result[0][0][0])
                        if (self.ldap_search('(member={0})'.format(ldap_user_dn) ,LDAP_ADMIN_GROUP)):
                            allowedlogin = True
                            isadmin = True
                            logging.info('User {0} is part of the "{1}" group that allows admin access to PowerDNS-Admin'.format(self.username,LDAP_ADMIN_GROUP))
                        if (self.ldap_search('(member={0})'.format(ldap_user_dn) ,LDAP_USER_GROUP)):
                            #if (group == LDAP_USER_GROUP):
                            allowedlogin = True
                            logging.info('User {0} is part of the "{1}" group that allows user access to PowerDNS-Admin'.format(self.username,LDAP_USER_GROUP))
                        if allowedlogin == False:
                            logging.error('User {0} is not part of the "{1}" or "{2}" groups that allow access to PowerDNS-Admin'.format(self.username,LDAP_ADMIN_GROUP,LDAP_USER_GROUP))
                            return False
                    except Exception as e:
                        logging.error('LDAP group lookup for user "{0}" has failed'.format(e))
                        return False
                    logging.info('User "{0}" logged in successfully'.format(self.username))
            except Exception as e:
                logging.error('User "{0}" input a wrong LDAP password'.format(e))
                return False

            # create user if not exist in the db
            if not User.query.filter(User.username == self.username).first():
                self.firstname = self.username
                self.lastname = ''
                try:
<<<<<<< HEAD
                    # try to get user's firstname & lastname from LDAP
                    # this might be changed in the future
                    self.firstname = result[0][0][1]['givenName']
                    self.lastname = result[0][0][1]['sn']
                    self.email = result[0][0][1]['mail']
                except Exception as e:
                    logging.info("reading ldap data threw an exception {0}".format(e))

                # first register user will be in Administrator role
                self.role_id = Role.query.filter_by(name='User').first().id
                if User.query.count() == 0:
                    self.role_id = Role.query.filter_by(name='Administrator').first().id

                # user will be in Administrator role if part of LDAP Admin group
                if LDAP_GROUP_SECURITY:
                    if isadmin == True:
                        self.role_id = Role.query.filter_by(name='Administrator').first().id

                self.create_user()
                logging.info('Created user "{0}" in the DB'.format(self.username))

            # user already exists in database, set their admin status based on group membership (if enabled)
            if LDAP_GROUP_SECURITY:
                self.set_admin(isadmin)
            self.update_profile()
            return True
=======
                    ldap_username = result[0][0][0]
                    l.simple_bind_s(ldap_username, self.password)
                    if LDAP_GROUP_SECURITY:
                        try:
                            if LDAP_TYPE == 'ldap':
                                uid = result[0][0][1]['uid'][0]
                                groupSearchFilter =  "(&(objectClass=posixGroup)(memberUid=%s))" % uid
                            else:
                                groupSearchFilter =  "(&(objectcategory=group)(member=%s))" % ldap_username
                            groups = self.ldap_search(groupSearchFilter, LDAP_SEARCH_BASE)
                            allowedlogin = False
                            isadmin = False
                            for group in groups:
                                logging.debug(group)
                                if (group[0][0] == LDAP_ADMIN_GROUP):
                                    allowedlogin = True
                                    isadmin = True
                                    logging.info('User %s is part of the "%s" group that allows admin access to PowerDNS-Admin' % (self.username,LDAP_ADMIN_GROUP))
                                if (group[0][0] == LDAP_USER_GROUP):
                                    allowedlogin = True
                                    logging.info('User %s is part of the "%s" group that allows user access to PowerDNS-Admin' % (self.username,LDAP_USER_GROUP))
                            if allowedlogin == False:
                                logging.error('User %s is not part of the "%s" or "%s" groups that allow access to PowerDNS-Admin' % (self.username,LDAP_ADMIN_GROUP,LDAP_USER_GROUP))
                                return False
                        except:
                            logging.error('LDAP group lookup for user "%s" has failed' % self.username)
                    logging.info('User "%s" logged in successfully' % self.username)
>>>>>>> e8673131

                    # create user if not exist in the db
                    if User.query.filter(User.username == self.username).first() == None:
                        try:
                            # try to get user's firstname & lastname from LDAP
                            # this might be changed in the future
                            self.firstname = result[0][0][1]['givenName'][0]
                            self.lastname = result[0][0][1]['sn'][0]
                            self.email = result[0][0][1]['mail'][0]

                            if sys.version_info < (3,):
                              if isinstance(self.firstname, str):
                                  self.firstname = self.firstname.decode('utf-8')
                              if isinstance(self.lastname, str):
                                  self.lastname = self.lastname.decode('utf-8')
                        except:
                            self.firstname = self.username
                            self.lastname = ''

                        # first registered user will be in Administrator role or if part of LDAP Admin group
                        if (User.query.count() == 0):
                            self.role_id = Role.query.filter_by(name='Administrator').first().id
                        else:
                            self.role_id = Role.query.filter_by(name='User').first().id

                        #
                        if LDAP_GROUP_SECURITY:
                            if isadmin == True:
                                self.role_id = Role.query.filter_by(name='Administrator').first().id

                        self.create_user()
                        logging.info('Created user "%s" in the DB' % self.username)
                    else:
                        # user already exists in database, set their admin status based on group membership (if enabled)
                        if LDAP_GROUP_SECURITY:
                            self.set_admin(isadmin)
                    return True
                except:
                    logging.error('User "%s" input a wrong password' % self.username)
                    return False
        else:
            logging.error('Unsupported authentication method')
            return False

    def create_user(self):
        """
        If user logged in successfully via LDAP in the first time
        We will create a local user (in DB) in order to manage user
        profile such as name, roles,...
        """

        # Set an invalid password hash for non local users
        self.password = '*'

        db.session.add(self)
        db.session.commit()

    def create_local_user(self):
        """
        Create local user witch stores username / password in the DB
        """
        # check if username existed
        user = User.query.filter(User.username == self.username).first()
        if user:
            return {'status': False, 'msg': 'Username is already in use'}

        # check if email existed
        user = User.query.filter(User.email == self.email).first()
        if user:
            return {'status': False, 'msg': 'Email address is already in use'}

        # first register user will be in Administrator role
        self.role_id = Role.query.filter_by(name='User').first().id
        if User.query.count() == 0:
            self.role_id = Role.query.filter_by(name='Administrator').first().id

        self.password = self.get_hashed_password(self.plain_text_password)

        db.session.add(self)
        db.session.commit()
        return {'status': True, 'msg': 'Created user successfully'}

    def update_profile(self, enable_otp=None):
        """
        Update user profile
        """

        user = User.query.filter(User.username == self.username).first()
        if not user:
            return False

        user.firstname = self.firstname if self.firstname else user.firstname
        user.lastname = self.lastname if self.lastname else user.lastname
        user.email = self.email if self.email else user.email
        user.password = self.get_hashed_password(self.plain_text_password) if self.plain_text_password else user.password
        user.avatar = self.avatar if self.avatar else user.avatar

        user.otp_secret = ""
        if enable_otp == True:
            # generate the opt secret key
            user.otp_secret = base64.b32encode(os.urandom(10)).decode('utf-8')

        try:
            db.session.add(user)
            db.session.commit()
            return True
        except Exception:
            db.session.rollback()
            return False

    def get_domain_query(self):
        return db.session.query(User, DomainUser, Domain) \
            .filter(User.id == self.id) \
            .filter(User.id == DomainUser.user_id) \
            .filter(Domain.id == DomainUser.domain_id)

    def get_domain(self):
        """
        Get domains which user has permission to
        access
        """
        return [q[2] for q in self.get_domain_query()]

    def can_access_domain(self, domain_name):
        if self.role.name == "Administrator":
            return True

        query = db.session.query(User, DomainUser, Domain).filter(User.id == self.id).filter(
            User.id == DomainUser.user_id).filter(Domain.id == DomainUser.domain_id).filter(
            Domain.name == domain_name)
        return query.count() >= 1

    def delete(self):
        """
        Delete a user
        """
        # revoke all user privileges first
        self.revoke_privilege()

        try:
            User.query.filter(User.username == self.username).delete()
            db.session.commit()
            return True
        except:
            db.session.rollback()
            logging.error('Cannot delete user {0} from DB'.format(self.username))
            return False

    def revoke_privilege(self):
        """
        Revoke all privielges from a user
        """
        user = User.query.filter(User.username == self.username).first()

        if user:
            user_id = user.id
            try:
                DomainUser.query.filter(DomainUser.user_id == user_id).delete()
                db.session.commit()
                return True
            except:
                db.session.rollback()
                logging.error('Cannot revoke user {0} privielges'.format(self.username))
                return False
        return False

    def set_admin(self, is_admin):
        """
        Set role for a user:
            is_admin == True  => Administrator
            is_admin == False => User
        """
        user_role_name = 'Administrator' if is_admin else 'User'
        role = Role.query.filter(Role.name==user_role_name).first()

        try:
            if role:
                user = User.query.filter(User.username==self.username).first()
                user.role_id = role.id
                db.session.commit()
                return True
            else:
                return False
        except:
            db.session.roleback()
            logging.error('Cannot change user role in DB')
            logging.debug(traceback.format_exc())
            return False


class Role(db.Model):
    id = db.Column(db.Integer, primary_key = True)
    name = db.Column(db.String(64), index=True, unique=True)
    description = db.Column(db.String(128))
    users = db.relationship('User', backref='role', lazy='dynamic')

    def __init__(self, id=None, name=None, description=None):
        self.id = id
        self.name = name
        self.description = description

    # allow database autoincrement to do its own ID assignments
    def __init__(self, name=None, description=None):
        self.id = None
        self.name = name
        self.description = description

    def __repr__(self):
        return '<Role {0}r>'.format(self.name)

class DomainSetting(db.Model):
    __tablename__ = 'domain_setting'
    id = db.Column(db.Integer, primary_key = True)
    domain_id = db.Column(db.Integer, db.ForeignKey('domain.id'))
    domain = db.relationship('Domain', back_populates='settings')
    setting = db.Column(db.String(255), nullable = False)
    value = db.Column(db.String(255))

    def __init__(self, id=None, setting=None, value=None):
        self.id = id
        self.setting = setting
        self.value = value

    def __repr__(self):
        return '<DomainSetting {0} for {1}>'.format(setting, self.domain.name)

    def __eq__(self, other):
        return self.setting == other.setting

    def set(self, value):
        try:
            self.value = value
            db.session.commit()
            return True
        except:
            logging.error('Unable to set DomainSetting value')
            logging.debug(traceback.format_exc())
            db.session.rollback()
            return False

class Domain(db.Model):
    id = db.Column(db.Integer, primary_key = True)
    name = db.Column(db.String(255), index=True, unique=True)
    master = db.Column(db.String(128))
    type = db.Column(db.String(6), nullable = False)
    serial = db.Column(db.Integer)
    notified_serial = db.Column(db.Integer)
    last_check = db.Column(db.Integer)
    dnssec = db.Column(db.Integer)
    settings = db.relationship('DomainSetting', back_populates='domain')

    def __init__(self, id=None, name=None, master=None, type='NATIVE', serial=None, notified_serial=None, last_check=None, dnssec=None):
        self.id = id
        self.name = name
        self.master = master
        self.type = type
        self.serial = serial
        self.notified_serial = notified_serial
        self.last_check = last_check
        self.dnssec = dnssec

    def __repr__(self):
        return '<Domain {0}>'.format(self.name)

    def add_setting(self, setting, value):
        try:
            self.settings.append(DomainSetting(setting=setting, value=value))
            db.session.commit()
            return True
        except Exception as e:
            logging.error('Can not create setting {0} for domain {1}. {2}'.format(setting, self.name, e))
            return False

    def get_domains(self):
        """
        Get all domains which has in PowerDNS
        jdata example:
            [
              {
                "id": "example.org.",
                "url": "/servers/localhost/zones/example.org.",
                "name": "example.org",
                "kind": "Native",
                "dnssec": false,
                "account": "",
                "masters": [],
                "serial": 2015101501,
                "notified_serial": 0,
                "last_check": 0
              }
            ]
        """
        headers = {}
        headers['X-API-Key'] = PDNS_API_KEY
        jdata = utils.fetch_json(urljoin(PDNS_STATS_URL, API_EXTENDED_URL + '/servers/localhost/zones'), headers=headers)
        return jdata

    def get_id_by_name(self, name):
        """
        Return domain id
        """
        try:
            domain = Domain.query.filter(Domain.name==name).first()
            return domain.id
        except:
            return None

    def update(self):
        """
        Fetch zones (domains) from PowerDNS and update into DB
        """
        db_domain = Domain.query.all()
        list_db_domain = [d.name for d in db_domain]
        dict_db_domain = dict((x.name,x) for x in db_domain)

        headers = {}
        headers['X-API-Key'] = PDNS_API_KEY
        try:
            jdata = utils.fetch_json(urljoin(PDNS_STATS_URL, API_EXTENDED_URL + '/servers/localhost/zones'), headers=headers)
            list_jdomain = [d['name'].rstrip('.') for d in jdata]
            try:
                # domains should remove from db since it doesn't exist in powerdns anymore
                should_removed_db_domain = list(set(list_db_domain).difference(list_jdomain))
                for d in should_removed_db_domain:
                    # revoke permission before delete domain
                    domain = Domain.query.filter(Domain.name==d).first()
                    domain_user = DomainUser.query.filter(DomainUser.domain_id==domain.id)
                    if domain_user:
                        domain_user.delete()
                        db.session.commit()
                    domain_setting = DomainSetting.query.filter(DomainSetting.domain_id==domain.id)
                    if domain_setting:
                        domain_setting.delete()
                        db.session.commit()

                    # then remove domain
                    Domain.query.filter(Domain.name == d).delete()
                    db.session.commit()
            except:
                logging.error('Can not delete domain from DB')
                logging.debug(traceback.format_exc())
                db.session.rollback()

            # update/add new domain
            for data in jdata:
                d = dict_db_domain.get(data['name'].rstrip('.'), None)
                changed = False
                if d:
                    # existing domain, only update if something actually has changed
                    if ( d.master != str(data['masters'])
                        or d.type != data['kind']
                        or d.serial != data['serial']
                        or d.notified_serial != data['notified_serial']
                        or d.last_check != ( 1 if data['last_check'] else 0 )
                        or d.dnssec != data['dnssec'] ):

                            d.master = str(data['masters'])
                            d.type = data['kind']
                            d.serial = data['serial']
                            d.notified_serial = data['notified_serial']
                            d.last_check = 1 if data['last_check'] else 0
                            d.dnssec = 1 if data['dnssec'] else 0
                            changed = True

                else:
                    # add new domain
                    d = Domain()
                    d.name = data['name'].rstrip('.')
                    d.master = str(data['masters'])
                    d.type = data['kind']
                    d.serial = data['serial']
                    d.notified_serial = data['notified_serial']
                    d.last_check = data['last_check']
                    d.dnssec = 1 if data['dnssec'] else 0
                    db.session.add(d)
                    changed = True
                if changed:
                    try:
                        db.session.commit()
                    except:
                        db.session.rollback()
            return {'status': 'ok', 'msg': 'Domain table has been updated successfully'}
        except Exception as e:
            logging.error('Can not update domain table. Error: {0}'.format(e))
            return {'status': 'error', 'msg': 'Can not update domain table'}

    def add(self, domain_name, domain_type, soa_edit_api, domain_ns=[], domain_master_ips=[]):
        """
        Add a domain to power dns
        """
        headers = {}
        headers['X-API-Key'] = PDNS_API_KEY

        if NEW_SCHEMA:
            domain_name = domain_name + '.'
            domain_ns = [ns + '.' for ns in domain_ns]

        if soa_edit_api == 'OFF':
            post_data = {
                            "name": domain_name,
                            "kind": domain_type,
                            "masters": domain_master_ips,
                            "nameservers": domain_ns,
                        }
        else:
            post_data = {
                                "name": domain_name,
                                "kind": domain_type,
                                "masters": domain_master_ips,
                                "nameservers": domain_ns,
                                "soa_edit_api": soa_edit_api
                            }

        try:
            jdata = utils.fetch_json(urljoin(PDNS_STATS_URL, API_EXTENDED_URL + '/servers/localhost/zones'), headers=headers, method='POST', data=post_data)
            if 'error' in jdata.keys():
                logging.error(jdata['error'])
                return {'status': 'error', 'msg': jdata['error']}
            else:
                logging.info('Added domain {0} successfully'.format(domain_name))
                return {'status': 'ok', 'msg': 'Added domain successfully'}
        except Exception as e:
            logging.error('Cannot add domain {0}'.format(domain_name))
            logging.debug(traceback.print_exc())
            return {'status': 'error', 'msg': 'Cannot add this domain.'}

    def update_soa_setting(self, domain_name, soa_edit_api):
        domain = Domain.query.filter(Domain.name == domain_name).first()
        if not domain:
            return {'status': 'error', 'msg': 'Domain doesnt exist.'}
        headers = {}
        headers['X-API-Key'] = PDNS_API_KEY
        if soa_edit_api == 'OFF':
            post_data = {
                            "soa_edit_api": None,
                            "kind": domain.type
                        }
        else:
            post_data = {
                                "soa_edit_api": soa_edit_api,
                                "kind": domain.type
            }
        try:
            jdata = utils.fetch_json(
            urlparse.urljoin(PDNS_STATS_URL, API_EXTENDED_URL + '/servers/localhost/zones/%s' % domain.name), headers=headers,
            method='PUT', data=post_data)
            if 'error' in jdata.keys():
                logging.error(jdata['error'])
                return {'status': 'error', 'msg': jdata['error']}
            else:
                logging.info('soa-edit-api changed for domain %s successfully' % domain_name)
                return {'status': 'ok', 'msg': 'soa-edit-api changed successfully'}
        except Exception, e:
            print traceback.format_exc()
            logging.error('Cannot change soa-edit-api for domain %s' % domain_name)
            logging.debug(str(e))
            return {'status': 'error', 'msg': 'Cannot change soa-edit-api this domain.'}

    def create_reverse_domain(self, domain_name, domain_reverse_name):
        """
        Check the existing reverse lookup domain,
        if not exists create a new one automatically
        """
        domain_obj = Domain.query.filter(Domain.name == domain_name).first()
        domain_auto_ptr = DomainSetting.query.filter(DomainSetting.domain == domain_obj).filter(DomainSetting.setting == 'auto_ptr').first()
        domain_auto_ptr = strtobool(domain_auto_ptr.value) if domain_auto_ptr else False
        system_auto_ptr = Setting.query.filter(Setting.name == 'auto_ptr').first()
        system_auto_ptr = strtobool(system_auto_ptr.value)
        self.name = domain_name
        domain_id = self.get_id_by_name(domain_reverse_name)
        if None == domain_id and \
            (
                system_auto_ptr or \
                domain_auto_ptr
            ):
            result = self.add(domain_reverse_name, 'Master', 'INCEPTION-INCREMENT', '', '')
            self.update()
            if result['status'] == 'ok':
                history = History(msg='Add reverse lookup domain {0}'.format(domain_reverse_name), detail=str({'domain_type': 'Master', 'domain_master_ips': ''}), created_by='System')
                history.add()
            else:
                return {'status': 'error', 'msg': 'Adding reverse lookup domain failed'}
            domain_user_ids = self.get_user()
            domain_users = []
            u = User()
            for uid in domain_user_ids:
                u.id = uid
                tmp = u.get_user_info_by_id()
                domain_users.append(tmp.username)
            if 0 != len(domain_users):
                self.name = domain_reverse_name
                self.grant_privielges(domain_users)
                return {'status': 'ok', 'msg': 'New reverse lookup domain created with granted privilages'}
            return {'status': 'ok', 'msg': 'New reverse lookup domain created without users'}
        return {'status': 'ok', 'msg': 'Reverse lookup domain already exists'}

    def get_reverse_domain_name(self, reverse_host_address):
        c = 1
        if re.search('ip6.arpa', reverse_host_address):
            for i in range(1,32,1):
                address = re.search('((([a-f0-9]\.){'+ str(i) +'})(?P<ipname>.+6.arpa)\.?)', reverse_host_address)
                if None != self.get_id_by_name(address.group('ipname')):
                    c = i
                    break
            return re.search('((([a-f0-9]\.){'+ str(c) +'})(?P<ipname>.+6.arpa)\.?)', reverse_host_address).group('ipname')
        else:
            for i in range(1,4,1):
                address = re.search('((([0-9]+\.){'+ str(i) +'})(?P<ipname>.+r.arpa)\.?)', reverse_host_address)
                if None != self.get_id_by_name(address.group('ipname')):
                    c = i
                    break
            return re.search('((([0-9]+\.){'+ str(c) +'})(?P<ipname>.+r.arpa)\.?)', reverse_host_address).group('ipname')

    def delete(self, domain_name):
        """
        Delete a single domain name from powerdns
        """
        headers = {}
        headers['X-API-Key'] = PDNS_API_KEY
        try:
            jdata = utils.fetch_json(urljoin(PDNS_STATS_URL, API_EXTENDED_URL + '/servers/localhost/zones/{0}'.format(domain_name)), headers=headers, method='DELETE')
            logging.info('Delete domain {0} successfully'.format(domain_name))
            return {'status': 'ok', 'msg': 'Delete domain successfully'}
        except Exception as e:
            logging.error('Cannot delete domain {0}'.format(domain_name))
            logging.debug(traceback.print_exc())
            return {'status': 'error', 'msg': 'Cannot delete domain'}

    def get_user(self):
        """
        Get users (id) who have access to this domain name
        """
        user_ids = []
        query = db.session.query(DomainUser, Domain).filter(User.id==DomainUser.user_id).filter(Domain.id==DomainUser.domain_id).filter(Domain.name==self.name).all()
        for q in query:
            user_ids.append(q[0].user_id)
        return user_ids

    def grant_privielges(self, new_user_list):
        """
        Reconfigure domain_user table
        """

        domain_id = self.get_id_by_name(self.name)

        domain_user_ids = self.get_user()
        new_user_ids = [u.id for u in User.query.filter(User.username.in_(new_user_list)).all()] if new_user_list else []

        removed_ids = list(set(domain_user_ids).difference(new_user_ids))
        added_ids = list(set(new_user_ids).difference(domain_user_ids))

        try:
            for uid in removed_ids:
                DomainUser.query.filter(DomainUser.user_id == uid).filter(DomainUser.domain_id==domain_id).delete()
                db.session.commit()
        except:
            db.session.rollback()
            logging.error('Cannot revoke user privielges on domain {0}'.format(self.name))

        try:
            for uid in added_ids:
                du = DomainUser(domain_id, uid)
                db.session.add(du)
                db.session.commit()
        except:
            db.session.rollback()
            logging.error('Cannot grant user privielges to domain {0}'.format(self.name))


    def update_from_master(self, domain_name):
        """
        Update records from Master DNS server
        """
        domain = Domain.query.filter(Domain.name == domain_name).first()
        if domain:
            headers = {}
            headers['X-API-Key'] = PDNS_API_KEY
            try:
                jdata = utils.fetch_json(urljoin(PDNS_STATS_URL, API_EXTENDED_URL + '/servers/localhost/zones/{0}/axfr-retrieve'.format(domain)), headers=headers, method='PUT')
                return {'status': 'ok', 'msg': 'Update from Master successfully'}
            except:
                return {'status': 'error', 'msg': 'There was something wrong, please contact administrator'}
        else:
            return {'status': 'error', 'msg': 'This domain doesnot exist'}

    def get_domain_dnssec(self, domain_name):
        """
        Get domain DNSSEC information
        """
        domain = Domain.query.filter(Domain.name == domain_name).first()
        if domain:
            headers = {}
            headers['X-API-Key'] = PDNS_API_KEY
            try:
                jdata = utils.fetch_json(urljoin(PDNS_STATS_URL, API_EXTENDED_URL + '/servers/localhost/zones/{0}/cryptokeys'.format(domain.name)), headers=headers, method='GET')
                if 'error' in jdata:
                    return {'status': 'error', 'msg': 'DNSSEC is not enabled for this domain'}
                else:
                    return {'status': 'ok', 'dnssec': jdata}
            except:
                return {'status': 'error', 'msg': 'There was something wrong, please contact administrator'}
        else:
            return {'status': 'error', 'msg': 'This domain doesnot exist'}

    def enable_domain_dnssec(self, domain_name):
        """
        Enable domain DNSSEC
        """
        domain = Domain.query.filter(Domain.name == domain_name).first()
        if domain:
            headers = {}
            headers['X-API-Key'] = PDNS_API_KEY
            post_data = {
                "keytype": "ksk",
                "active": True
            }
            try:
                jdata = utils.fetch_json(urlparse.urljoin(PDNS_STATS_URL, API_EXTENDED_URL + '/servers/localhost/zones/%s/cryptokeys' % domain.name), headers=headers, method='POST',data=post_data)
                if 'error' in jdata:
                    return {'status': 'error', 'msg': 'DNSSEC is not enabled for this domain', 'jdata' : jdata}
                else:
                    return {'status': 'ok'}
            except:
                return {'status': 'error', 'msg': 'There was something wrong, please contact administrator'}
        else:
            return {'status': 'error', 'msg': 'This domain doesnot exist'}

    def delete_dnssec_key(self, domain_name, key_id):
        """
        Remove keys DNSSEC
        """
        domain = Domain.query.filter(Domain.name == domain_name).first()
        if domain:
            headers = {}
            headers['X-API-Key'] = PDNS_API_KEY
            url = '/servers/localhost/zones/%s/cryptokeys/%s' % (domain.name, key_id)

            try:
                jdata = utils.fetch_json(urlparse.urljoin(PDNS_STATS_URL, API_EXTENDED_URL + url), headers=headers, method='DELETE')
                if 'error' in jdata:
                    return {'status': 'error', 'msg': 'DNSSEC is not disabled for this domain', 'jdata' : jdata}
                else:
                    return {'status': 'ok'}
            except:
                return {'status': 'error', 'msg': 'There was something wrong, please contact administrator','id': key_id, 'url': url}
        else:
            return {'status': 'error', 'msg': 'This domain doesnot exist'}

class DomainUser(db.Model):
    __tablename__ = 'domain_user'
    id = db.Column(db.Integer, primary_key = True)
    domain_id = db.Column(db.Integer, db.ForeignKey('domain.id'), nullable = False)
    user_id = db.Column(db.Integer, db.ForeignKey('user.id'), nullable = False)

    def __init__(self, domain_id, user_id):
        self.domain_id = domain_id
        self.user_id = user_id

    def __repr__(self):
        return '<Domain_User {0} {1}>'.format(self.domain_id, self.user_id)


class Record(object):
    """
    This is not a model, it's just an object
    which be assigned data from PowerDNS API
    """

    def __init__(self, name=None, type=None, status=None, ttl=None, data=None):
        self.name = name
        self.type = type
        self.status = status
        self.ttl = ttl
        self.data = data

    def get_record_data(self, domain):
        """
        Query domain's DNS records via API
        """
        headers = {}
        headers['X-API-Key'] = PDNS_API_KEY
        try:
            jdata = utils.fetch_json(urljoin(PDNS_STATS_URL, API_EXTENDED_URL + '/servers/localhost/zones/{0}'.format(domain)), headers=headers)
        except:
            logging.error("Cannot fetch domain's record data from remote powerdns api")
            return False

        if NEW_SCHEMA:
            rrsets = jdata['rrsets']
            for rrset in rrsets:
                r_name = rrset['name'].rstrip('.')
                if PRETTY_IPV6_PTR: # only if activated
                    if rrset['type'] == 'PTR': # only ptr
                        if 'ip6.arpa' in r_name: # only if v6-ptr
                            r_name = dns.reversename.to_address(dns.name.from_text(r_name))

                rrset['name'] = r_name
                rrset['content'] = rrset['records'][0]['content']
                rrset['disabled'] = rrset['records'][0]['disabled']
            return {'records': rrsets}

        return jdata

    def add(self, domain):
        """
        Add a record to domain
        """
        # validate record first
        r = self.get_record_data(domain)
        records = r['records']
        check = filter(lambda check: check['name'] == self.name, records)
        if check:
            r = check[0]
            if r['type'] in ('A', 'AAAA' ,'CNAME'):
                return {'status': 'error', 'msg': 'Record already exists with type "A", "AAAA" or "CNAME"'}

        # continue if the record is ready to be added
        headers = {}
        headers['X-API-Key'] = PDNS_API_KEY

        if NEW_SCHEMA:
            data = {"rrsets": [
                        {
                            "name": self.name.rstrip('.') + '.',
                            "type": self.type,
                            "changetype": "REPLACE",
                            "ttl": self.ttl,
                            "records": [
                                {
                                    "content": self.data,
                                    "disabled": self.status,
                                }
                            ]
                        }
                    ]
                }
        else:
            data = {"rrsets": [
                        {
                            "name": self.name,
                            "type": self.type,
                            "changetype": "REPLACE",
                            "records": [
                                {
                                    "content": self.data,
                                    "disabled": self.status,
                                    "name": self.name,
                                    "ttl": self.ttl,
                                    "type": self.type
                                }
                            ]
                        }
                    ]
                }

        try:
            jdata = utils.fetch_json(urljoin(PDNS_STATS_URL, API_EXTENDED_URL + '/servers/localhost/zones/{0}'.format(domain)), headers=headers, method='PATCH', data=data)
            logging.debug(jdata)
            return {'status': 'ok', 'msg': 'Record was added successfully'}
        except Exception as e:
            logging.error("Cannot add record {0}/{1}/{2} to domain {3}. DETAIL: {4}".format(self.name, self.type, self.data, domain, e))
            return {'status': 'error', 'msg': 'There was something wrong, please contact administrator'}


    def compare(self, domain_name, new_records):
        """
        Compare new records with current powerdns record data
        Input is a list of hashes (records)
        """
        # get list of current records we have in powerdns
        current_records = self.get_record_data(domain_name)['records']

        # convert them to list of list (just has [name, type]) instead of list of hash
        # to compare easier
        list_current_records = [[x['name'],x['type']] for x in current_records]
        list_new_records = [[x['name'],x['type']] for x in new_records]

        # get list of deleted records
        # they are the records which exist in list_current_records but not in list_new_records
        list_deleted_records = [x for x in list_current_records if x not in list_new_records]

        # convert back to list of hash
        deleted_records = [x for x in current_records if [x['name'],x['type']] in list_deleted_records and (x['type'] in app.config['RECORDS_ALLOW_EDIT'] and x['type'] != 'SOA')]

        # return a tuple
        return deleted_records, new_records


    def apply(self, domain, post_records):
        """
        Apply record changes to domain
        """
        records = []
        for r in post_records:
            r_name = domain if r['record_name'] in ['@', ''] else r['record_name'] + '.' + domain
            r_type = r['record_type']
            if PRETTY_IPV6_PTR: # only if activated
                if NEW_SCHEMA: # only if new schema
                    if r_type == 'PTR': # only ptr
                        if ':' in r['record_name']: # dirty ipv6 check
                            r_name = r['record_name']

            record = {
                        "name": r_name,
                        "type": r_type,
                        "content": r['record_data'],
                        "disabled": True if r['record_status'] == 'Disabled' else False,
                        "ttl": int(r['record_ttl']) if r['record_ttl'] else 3600,
                    }
            records.append(record)

        deleted_records, new_records = self.compare(domain, records)

        records = []
        for r in deleted_records:
            r_name = r['name'].rstrip('.') + '.' if NEW_SCHEMA else r['name']
            r_type = r['type']
            if PRETTY_IPV6_PTR: # only if activated
                if NEW_SCHEMA: # only if new schema
                    if r_type == 'PTR': # only ptr
                        if ':' in r['name']: # dirty ipv6 check
                            r_name = dns.reversename.from_address(r['name']).to_text()

            record = {
                        "name": r_name,
                        "type": r_type,
                        "changetype": "DELETE",
                        "records": [
                        ]
                    }
            records.append(record)

        postdata_for_delete = {"rrsets": records}

        records = []
        for r in new_records:
            if NEW_SCHEMA:
                r_name = r['name'].rstrip('.') + '.'
                r_type = r['type']
                if PRETTY_IPV6_PTR: # only if activated
                    if r_type == 'PTR': # only ptr
                        if ':' in r['name']: # dirty ipv6 check
                            r_name = r['name']

                record = {
                            "name": r_name,
                            "type": r_type,
                            "changetype": "REPLACE",
                            "ttl": r['ttl'],
                            "records": [
                                {
                                    "content": r['content'],
                                    "disabled": r['disabled'],
                                }
                            ]
                        }
            else:
                record = {
                            "name": r['name'],
                            "type": r['type'],
                            "changetype": "REPLACE",
                            "records": [
                                {
                                    "content": r['content'],
                                    "disabled": r['disabled'],
                                    "name": r['name'],
                                    "ttl": r['ttl'],
                                    "type": r['type'],
                                    "priority": 10, # priority field for pdns 3.4.1. https://doc.powerdns.com/md/authoritative/upgrading/
                                }
                            ]
                        }

            records.append(record)

        # Adjustment to add multiple records which described in https://github.com/ngoduykhanh/PowerDNS-Admin/issues/5#issuecomment-181637576
        final_records = []
        records = sorted(records, key = lambda item: (item["name"], item["type"], item["changetype"]))
        for key, group in itertools.groupby(records, lambda item: (item["name"], item["type"], item["changetype"])):
            if NEW_SCHEMA:
                r_name = key[0]
                r_type = key[1]
                r_changetype = key[2]

                if PRETTY_IPV6_PTR: # only if activated
                    if r_type == 'PTR': # only ptr
                        if ':' in r_name: # dirty ipv6 check
                            r_name = dns.reversename.from_address(r_name).to_text()

                new_record = {
                        "name": r_name,
                        "type": r_type,
                        "changetype": r_changetype,
                        "ttl": None,
                        "records": []
                    }
                for item in group:
                    temp_content = item['records'][0]['content']
                    temp_disabled = item['records'][0]['disabled']
                    if key[1] in ['MX', 'CNAME', 'SRV', 'NS']:
                        if temp_content.strip()[-1:] != '.':
                            temp_content += '.'

                    if new_record['ttl'] is None:
                        new_record['ttl'] = item['ttl']
                    new_record['records'].append({
                        "content": temp_content,
                        "disabled": temp_disabled
                    })
                final_records.append(new_record)

            else:

                final_records.append({
                        "name": key[0],
                        "type": key[1],
                        "changetype": key[2],
                        "records": [
                            {
                                "content": item['records'][0]['content'],
                                "disabled": item['records'][0]['disabled'],
                                "name": key[0],
                                "ttl": item['records'][0]['ttl'],
                                "type": key[1],
                                "priority": 10,
                            } for item in group
                        ]
                    })

        postdata_for_new = {"rrsets": final_records}
        logging.info(postdata_for_new)
        logging.info(postdata_for_delete)
        logging.info(urljoin(PDNS_STATS_URL, API_EXTENDED_URL + '/servers/localhost/zones/{0}'.format(domain)))
        try:
            headers = {}
            headers['X-API-Key'] = PDNS_API_KEY
            jdata1 = utils.fetch_json(urljoin(PDNS_STATS_URL, API_EXTENDED_URL + '/servers/localhost/zones/{0}'.format(domain)), headers=headers, method='PATCH', data=postdata_for_delete)
            jdata2 = utils.fetch_json(urljoin(PDNS_STATS_URL, API_EXTENDED_URL + '/servers/localhost/zones/{0}'.format(domain)), headers=headers, method='PATCH', data=postdata_for_new)

            if 'error' in jdata2.keys():
                logging.error('Cannot apply record changes.')
                logging.debug(jdata2['error'])
                return {'status': 'error', 'msg': jdata2['error']}
            else:
                self.auto_ptr(domain, new_records, deleted_records)
                logging.info('Record was applied successfully.')
                return {'status': 'ok', 'msg': 'Record was applied successfully'}
        except Exception as e:
            logging.error("Cannot apply record changes to domain {0}. DETAIL: {1}".format(e, domain))
            return {'status': 'error', 'msg': 'There was something wrong, please contact administrator'}

    def auto_ptr(self, domain, new_records, deleted_records):
        """
        Add auto-ptr records
        """
        domain_obj = Domain.query.filter(Domain.name == domain).first()
        domain_auto_ptr = DomainSetting.query.filter(DomainSetting.domain == domain_obj).filter(DomainSetting.setting == 'auto_ptr').first()
        domain_auto_ptr = strtobool(domain_auto_ptr.value) if domain_auto_ptr else False

        system_auto_ptr = Setting.query.filter(Setting.name == 'auto_ptr').first()
        system_auto_ptr = strtobool(system_auto_ptr.value)

        if system_auto_ptr or domain_auto_ptr:
            try:
                d = Domain()
                for r in new_records:
                    if r['type'] in ['A', 'AAAA']:
                        r_name = r['name'] + '.'
                        r_content = r['content']
                        reverse_host_address = dns.reversename.from_address(r_content).to_text()
                        domain_reverse_name = d.get_reverse_domain_name(reverse_host_address)
                        d.create_reverse_domain(domain, domain_reverse_name)
                        self.name = dns.reversename.from_address(r_content).to_text().rstrip('.')
                        self.type = 'PTR'
                        self.status = r['disabled']
                        self.ttl = r['ttl']
                        self.data = r_name
                        self.add(domain_reverse_name)
                for r in deleted_records:
                    if r['type'] in ['A', 'AAAA']:
                        r_name = r['name'] + '.'
                        r_content = r['content']
                        reverse_host_address = dns.reversename.from_address(r_content).to_text()
                        domain_reverse_name = d.get_reverse_domain_name(reverse_host_address)
                        self.name = reverse_host_address
                        self.type = 'PTR'
                        self.data = r_content
                        self.delete(domain_reverse_name)
                return {'status': 'ok', 'msg': 'Auto-PTR record was updated successfully'}
            except Exception as e:
                logging.error("Cannot update auto-ptr record changes to domain {0}. DETAIL: {1}".format(domain, e))
                return {'status': 'error', 'msg': 'Auto-PTR creation failed. There was something wrong, please contact administrator.'}

    def delete(self, domain):
        """
        Delete a record from domain
        """
        headers = {}
        headers['X-API-Key'] = PDNS_API_KEY
        data = {"rrsets": [
                    {
                        "name": self.name.rstrip('.') + '.',
                        "type": self.type,
                        "changetype": "DELETE",
                        "records": [
                        ]
                    }
                ]
            }
        try:
            jdata = utils.fetch_json(urljoin(PDNS_STATS_URL, API_EXTENDED_URL + '/servers/localhost/zones/{0}'.format(domain)), headers=headers, method='PATCH', data=data)
            logging.debug(jdata)
            return {'status': 'ok', 'msg': 'Record was removed successfully'}
        except:
            logging.error("Cannot remove record {0}/{1}/{2} from domain {3}".format(self.name, self.type, self.data, domain))
            return {'status': 'error', 'msg': 'There was something wrong, please contact administrator'}

    def is_allowed_edit(self):
        """
        Check if record is allowed to edit
        """
        return self.type in app.config['RECORDS_ALLOW_EDIT']

    def is_allowed_delete(self):
        """
        Check if record is allowed to removed
        """
        return (self.type in app.config['RECORDS_ALLOW_EDIT'] and self.type != 'SOA')

    def exists(self, domain):
        """
        Check if record is present within domain records, and if it's present set self to found record
        """
        jdata = self.get_record_data(domain)
        jrecords = jdata['records']

        for jr in jrecords:
            if jr['name'] == self.name:
                self.name = jr['name']
                self.type = jr['type']
                self.status = jr['disabled']
                self.ttl = jr['ttl']
                self.data = jr['content']
                self.priority = 10
                return True
        return False

    def update(self, domain, content):
        """
        Update single record
        """
        headers = {}
        headers['X-API-Key'] = PDNS_API_KEY

        if NEW_SCHEMA:
            data = {"rrsets": [
                        {
                            "name": self.name + '.',
                            "type": self.type,
                            "ttl": self.ttl,
                            "changetype": "REPLACE",
                            "records": [
                                {
                                    "content": content,
                                    "disabled": self.status,
                                }
                            ]
                        }
                    ]
                }
        else:
            data = {"rrsets": [
                        {
                            "name": self.name,
                            "type": self.type,
                            "changetype": "REPLACE",
                            "records": [
                                {
                                    "content": content,
                                    "disabled": self.status,
                                    "name": self.name,
                                    "ttl": self.ttl,
                                    "type": self.type,
                                    "priority": 10
                                }
                            ]
                        }
                    ]
                }
        try:
            jdata = utils.fetch_json(urljoin(PDNS_STATS_URL, API_EXTENDED_URL + '/servers/localhost/zones/{0}'.format(domain)), headers=headers, method='PATCH', data=data)
            logging.debug("dyndns data: {0}".format(data))
            return {'status': 'ok', 'msg': 'Record was updated successfully'}
        except Exception as e:
            logging.error("Cannot add record {0}/{1}/{2} to domain {3}. DETAIL: {4}".format(self.name, self.type, self.data, domain, e))
            return {'status': 'error', 'msg': 'There was something wrong, please contact administrator'}


class Server(object):
    """
    This is not a model, it's just an object
    which be assigned data from PowerDNS API
    """

    def __init__(self, server_id=None, server_config=None):
        self.server_id = server_id
        self.server_config = server_config

    def get_config(self):
        """
        Get server config
        """
        headers = {}
        headers['X-API-Key'] = PDNS_API_KEY

        try:
            jdata = utils.fetch_json(urljoin(PDNS_STATS_URL, API_EXTENDED_URL + '/servers/{0}/config'.format(self.server_id)), headers=headers, method='GET')
            return jdata
        except:
            logging.error("Can not get server configuration.")
            logging.debug(traceback.format_exc())
            return []

    def get_statistic(self):
        """
        Get server statistics
        """
        headers = {}
        headers['X-API-Key'] = PDNS_API_KEY

        try:
            jdata = utils.fetch_json(urljoin(PDNS_STATS_URL, API_EXTENDED_URL + '/servers/{0}/statistics'.format(self.server_id)), headers=headers, method='GET')
            return jdata
        except:
            logging.error("Can not get server statistics.")
            logging.debug(traceback.format_exc())
            return []


class History(db.Model):
    id = db.Column(db.Integer, primary_key = True)
    msg = db.Column(db.String(256))
    detail = db.Column(db.Text().with_variant(db.Text(length=2**24-2), 'mysql'))
    created_by = db.Column(db.String(128))
    created_on = db.Column(db.DateTime, default=datetime.utcnow)

    def __init__(self, id=None, msg=None, detail=None, created_by=None):
        self.id = id
        self.msg = msg
        self.detail = detail
        self.created_by = created_by

    def __repr__(self):
        return '<History {0}>'.format(self.msg)

    def add(self):
        """
        Add an event to history table
        """
        h = History()
        h.msg = self.msg
        h.detail = self.detail
        h.created_by = self.created_by
        db.session.add(h)
        db.session.commit()

    def remove_all(self):
        """
        Remove all history from DB
        """
        try:
            num_rows_deleted = db.session.query(History).delete()
            db.session.commit()
            logging.info("Removed all history")
            return True
        except:
            db.session.rollback()
            logging.error("Cannot remove history")
            logging.debug(traceback.format_exc())
            return False

class Setting(db.Model):
    id = db.Column(db.Integer, primary_key = True)
    name = db.Column(db.String(64))
    value = db.Column(db.String(256))

    def __init__(self, id=None, name=None, value=None):
        self.id = id
        self.name = name
        self.value = value

    # allow database autoincrement to do its own ID assignments
    def __init__(self, name=None, value=None):
        self.id = None
        self.name = name
        self.value = value

    def set_mainteance(self, mode):
        """
        mode = True/False
        """
        mode = str(mode)
        maintenance = Setting.query.filter(Setting.name=='maintenance').first()
        try:
            if maintenance:
                if maintenance.value != mode:
                    maintenance.value = mode
                    db.session.commit()
                return True
            else:
                s = Setting(name='maintenance', value=mode)
                db.session.add(s)
                db.session.commit()
                return True
        except:
            logging.error('Cannot set maintenance to {0}'.format(mode))
            logging.debug(traceback.format_exc())
            db.session.rollback()
            return False

    def toggle(self, setting):
        setting = str(setting)
        current_setting = Setting.query.filter(Setting.name==setting).first()
        try:
            if current_setting:
                if current_setting.value == "True":
                    current_setting.value = "False"
                else:
                    current_setting.value = "True"
                db.session.commit()
                return True
            else:
                logging.error('Setting {0} does not exist'.format(setting))
                return False
        except:
            logging.error('Cannot toggle setting {0}'.format(setting))
            logging.debug(traceback.format_exec())
            db.session.rollback()
            return False

    def set(self, setting, value):
        setting = str(setting)
        new_value = str(value)
        current_setting = Setting.query.filter(Setting.name==setting).first()
        try:
            if current_setting:
                current_setting.value = new_value
                db.session.commit()
                return True
            else:
                logging.error('Setting {0} does not exist'.format(setting))
                return False
        except:
            logging.error('Cannot edit setting {0}'.format(setting))
            logging.debug(traceback.format_exec())
            db.session.rollback()
            return False


class DomainTemplate(db.Model):
    __tablename__ = "domain_template"
    id = db.Column(db.Integer, primary_key=True)
    name = db.Column(db.String(255), index=True, unique=True)
    description = db.Column(db.String(255))
    records = db.relationship('DomainTemplateRecord', back_populates='template', cascade="all, delete-orphan")

    def __repr__(self):
        return '<DomainTemplate {0}>'.format(self.name)

    def __init__(self, name=None, description=None):
        self.id = None
        self.name = name
        self.description = description

    def replace_records(self, records):
        try:
            self.records = []
            for record in records:
                self.records.append(record)
            db.session.commit()
            return {'status': 'ok', 'msg': 'Template records have been modified'}
        except Exception as e:
            logging.error('Cannot create template records Error: {0}'.format(e))
            db.session.rollback()
            return {'status': 'error', 'msg': 'Can not create template records'}

    def create(self):
        try:
            db.session.add(self)
            db.session.commit()
            return {'status': 'ok', 'msg': 'Template has been created'}
        except Exception as e:
            logging.error('Can not update domain template table. Error: {0}'.format(e))
            db.session.rollback()
            return {'status': 'error', 'msg': 'Can not update domain template table'}

    def delete_template(self):
        try:
            self.records = []
            db.session.delete(self)
            db.session.commit()
            return {'status': 'ok', 'msg': 'Template has been deleted'}
        except Exception as e:
            logging.error('Can not delete domain template. Error: {0}'.format(e))
            db.session.rollback()
            return {'status': 'error', 'msg': 'Can not delete domain template'}


class DomainTemplateRecord(db.Model):
    __tablename__ = "domain_template_record"
    id = db.Column(db.Integer, primary_key=True)
    name = db.Column(db.String(255))
    type = db.Column(db.String(64))
    ttl = db.Column(db.Integer)
    data = db.Column(db.String(255))
    status = db.Column(db.Boolean)
    template_id = db.Column(db.Integer, db.ForeignKey('domain_template.id'))
    template = db.relationship('DomainTemplate', back_populates='records')

    def __repr__(self):
        return '<DomainTemplateRecord {0}>'.format(self.id)

    def __init__(self, id=None, name=None, type=None, ttl=None, data=None, status=None):
        self.id = id
        self.name = name
        self.type = type
        self.ttl = ttl
        self.data = data
        self.status = status

    def apply(self):
        try:
            db.session.commit()
        except Exception as e:
            logging.error('Can not update domain template table. Error: {0}'.format(e))
            db.session.rollback()
            return {'status': 'error', 'msg': 'Can not update domain template table'}<|MERGE_RESOLUTION|>--- conflicted
+++ resolved
@@ -37,10 +37,6 @@
 
     LDAP_SEARCH_BASE = app.config['LDAP_SEARCH_BASE']
     LDAP_TYPE = app.config['LDAP_TYPE']
-    LDAP_GROUP_SECURITY = app.config['LDAP_GROUP_SECURITY']
-    if LDAP_GROUP_SECURITY == True:
-        LDAP_ADMIN_GROUP = app.config['LDAP_ADMIN_GROUP']
-        LDAP_USER_GROUP = app.config['LDAP_USER_GROUP']
     LDAP_FILTER = app.config['LDAP_FILTER']
     LDAP_USERNAMEFIELD = app.config['LDAP_USERNAMEFIELD']
 
@@ -256,7 +252,6 @@
                 self.firstname = self.username
                 self.lastname = ''
                 try:
-<<<<<<< HEAD
                     # try to get user's firstname & lastname from LDAP
                     # this might be changed in the future
                     self.firstname = result[0][0][1]['givenName']
@@ -283,75 +278,6 @@
                 self.set_admin(isadmin)
             self.update_profile()
             return True
-=======
-                    ldap_username = result[0][0][0]
-                    l.simple_bind_s(ldap_username, self.password)
-                    if LDAP_GROUP_SECURITY:
-                        try:
-                            if LDAP_TYPE == 'ldap':
-                                uid = result[0][0][1]['uid'][0]
-                                groupSearchFilter =  "(&(objectClass=posixGroup)(memberUid=%s))" % uid
-                            else:
-                                groupSearchFilter =  "(&(objectcategory=group)(member=%s))" % ldap_username
-                            groups = self.ldap_search(groupSearchFilter, LDAP_SEARCH_BASE)
-                            allowedlogin = False
-                            isadmin = False
-                            for group in groups:
-                                logging.debug(group)
-                                if (group[0][0] == LDAP_ADMIN_GROUP):
-                                    allowedlogin = True
-                                    isadmin = True
-                                    logging.info('User %s is part of the "%s" group that allows admin access to PowerDNS-Admin' % (self.username,LDAP_ADMIN_GROUP))
-                                if (group[0][0] == LDAP_USER_GROUP):
-                                    allowedlogin = True
-                                    logging.info('User %s is part of the "%s" group that allows user access to PowerDNS-Admin' % (self.username,LDAP_USER_GROUP))
-                            if allowedlogin == False:
-                                logging.error('User %s is not part of the "%s" or "%s" groups that allow access to PowerDNS-Admin' % (self.username,LDAP_ADMIN_GROUP,LDAP_USER_GROUP))
-                                return False
-                        except:
-                            logging.error('LDAP group lookup for user "%s" has failed' % self.username)
-                    logging.info('User "%s" logged in successfully' % self.username)
->>>>>>> e8673131
-
-                    # create user if not exist in the db
-                    if User.query.filter(User.username == self.username).first() == None:
-                        try:
-                            # try to get user's firstname & lastname from LDAP
-                            # this might be changed in the future
-                            self.firstname = result[0][0][1]['givenName'][0]
-                            self.lastname = result[0][0][1]['sn'][0]
-                            self.email = result[0][0][1]['mail'][0]
-
-                            if sys.version_info < (3,):
-                              if isinstance(self.firstname, str):
-                                  self.firstname = self.firstname.decode('utf-8')
-                              if isinstance(self.lastname, str):
-                                  self.lastname = self.lastname.decode('utf-8')
-                        except:
-                            self.firstname = self.username
-                            self.lastname = ''
-
-                        # first registered user will be in Administrator role or if part of LDAP Admin group
-                        if (User.query.count() == 0):
-                            self.role_id = Role.query.filter_by(name='Administrator').first().id
-                        else:
-                            self.role_id = Role.query.filter_by(name='User').first().id
-
-                        #
-                        if LDAP_GROUP_SECURITY:
-                            if isadmin == True:
-                                self.role_id = Role.query.filter_by(name='Administrator').first().id
-
-                        self.create_user()
-                        logging.info('Created user "%s" in the DB' % self.username)
-                    else:
-                        # user already exists in database, set their admin status based on group membership (if enabled)
-                        if LDAP_GROUP_SECURITY:
-                            self.set_admin(isadmin)
-                    return True
-                except:
-                    logging.error('User "%s" input a wrong password' % self.username)
-                    return False
         else:
             logging.error('Unsupported authentication method')
             return False
@@ -434,15 +360,6 @@
         access
         """
         return [q[2] for q in self.get_domain_query()]
-
-    def can_access_domain(self, domain_name):
-        if self.role.name == "Administrator":
-            return True
-
-        query = db.session.query(User, DomainUser, Domain).filter(User.id == self.id).filter(
-            User.id == DomainUser.user_id).filter(Domain.id == DomainUser.domain_id).filter(
-            Domain.name == domain_name)
-        return query.count() >= 1
 
     def delete(self):
         """
@@ -756,18 +673,18 @@
             }
         try:
             jdata = utils.fetch_json(
-            urlparse.urljoin(PDNS_STATS_URL, API_EXTENDED_URL + '/servers/localhost/zones/%s' % domain.name), headers=headers,
+            urljoin(PDNS_STATS_URL, API_EXTENDED_URL + '/servers/localhost/zones/{0}'.format(domain.name)), headers=headers,
             method='PUT', data=post_data)
             if 'error' in jdata.keys():
                 logging.error(jdata['error'])
                 return {'status': 'error', 'msg': jdata['error']}
             else:
-                logging.info('soa-edit-api changed for domain %s successfully' % domain_name)
+                logging.info('soa-edit-api changed for domain {0} successfully'.format(domain_name))
                 return {'status': 'ok', 'msg': 'soa-edit-api changed successfully'}
-        except Exception, e:
-            print traceback.format_exc()
-            logging.error('Cannot change soa-edit-api for domain %s' % domain_name)
-            logging.debug(str(e))
+        except Exception as e:
+            logging.debug(e)
+            logging.debug(traceback.format_exc())
+            logging.error('Cannot change soa-edit-api for domain {0}'.format(domain_name))
             return {'status': 'error', 'msg': 'Cannot change soa-edit-api this domain.'}
 
     def create_reverse_domain(self, domain_name, domain_reverse_name):
@@ -929,15 +846,16 @@
                 "active": True
             }
             try:
-                jdata = utils.fetch_json(urlparse.urljoin(PDNS_STATS_URL, API_EXTENDED_URL + '/servers/localhost/zones/%s/cryptokeys' % domain.name), headers=headers, method='POST',data=post_data)
+                jdata = utils.fetch_json(urljoin(PDNS_STATS_URL, API_EXTENDED_URL + '/servers/localhost/zones/{0}/cryptokeys'.format(domain.name)), headers=headers, method='POST',data=post_data)
                 if 'error' in jdata:
                     return {'status': 'error', 'msg': 'DNSSEC is not enabled for this domain', 'jdata' : jdata}
                 else:
                     return {'status': 'ok'}
             except:
+                logging.error(traceback.print_exc())
                 return {'status': 'error', 'msg': 'There was something wrong, please contact administrator'}
         else:
-            return {'status': 'error', 'msg': 'This domain doesnot exist'}
+            return {'status': 'error', 'msg': 'This domain does not exist'}
 
     def delete_dnssec_key(self, domain_name, key_id):
         """
@@ -947,10 +865,10 @@
         if domain:
             headers = {}
             headers['X-API-Key'] = PDNS_API_KEY
-            url = '/servers/localhost/zones/%s/cryptokeys/%s' % (domain.name, key_id)
+            url = '/servers/localhost/zones/{0}/cryptokeys/{1}'.format(domain.name, key_id)
 
             try:
-                jdata = utils.fetch_json(urlparse.urljoin(PDNS_STATS_URL, API_EXTENDED_URL + url), headers=headers, method='DELETE')
+                jdata = utils.fetch_json(urljoin(PDNS_STATS_URL, API_EXTENDED_URL + url), headers=headers, method='DELETE')
                 if 'error' in jdata:
                     return {'status': 'error', 'msg': 'DNSSEC is not disabled for this domain', 'jdata' : jdata}
                 else:
