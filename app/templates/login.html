--- conflicted
+++ resolved
@@ -101,13 +101,10 @@
     {% if google_enabled %}
     <a href="{{ url_for('google_login') }}">Google oauth login</a>
     {% endif %}
-<<<<<<< HEAD
-=======
     {% if saml_enabled %}
     <br>
     <a href="{{ url_for('saml_login') }}">SAML login</a>
     {% endif %}
->>>>>>> e8673131
     {% if github_enabled %}
     <br>
     <a href="{{ url_for('github_login') }}">Github oauth login</a>
